#![cfg_attr(not(feature = "std"), no_std)]
#![allow(clippy::too_many_arguments)]
#![allow(clippy::try_err)]
// Wrong clippy convention; check
// https://rust-lang.github.io/api-guidelines/naming.html
#![allow(clippy::wrong_self_convention)]

// TODO Add docs

#[cfg(feature = "alloc")]
extern crate alloc;

pub mod consts;

pub use fuel_asm::{InstructionResult, PanicReason};
pub use fuel_types::{Address, AssetId, Bytes32, Bytes4, Bytes64, Bytes8, ContractId, Salt, Word};

#[cfg(feature = "builder")]
mod builder;

#[cfg(feature = "alloc")]
mod contract;

#[cfg(feature = "alloc")]
mod receipt;

#[cfg(feature = "alloc")]
mod transaction;

#[cfg(feature = "builder")]
pub use builder::TransactionBuilder;

#[cfg(feature = "alloc")]
pub use receipt::{Receipt, ScriptExecutionResult};

#[cfg(feature = "alloc")]
pub use transaction::{
<<<<<<< HEAD
    Input, Metadata, Output, StorageSlot, Transaction, TransactionRepr, TxId, UtxoId,
    ValidationError, Witness,
};

#[cfg(feature = "alloc")]
pub use contract::Contract;
=======
    consensus_parameters::*, Input, Metadata, Output, StorageSlot, Transaction, TransactionRepr,
    TxId, UtxoId, ValidationError, Witness,
};
>>>>>>> 75fbc480
<|MERGE_RESOLUTION|>--- conflicted
+++ resolved
@@ -35,15 +35,9 @@
 
 #[cfg(feature = "alloc")]
 pub use transaction::{
-<<<<<<< HEAD
-    Input, Metadata, Output, StorageSlot, Transaction, TransactionRepr, TxId, UtxoId,
-    ValidationError, Witness,
+    consensus_parameters::*, Input, Metadata, Output, StorageSlot, Transaction, TransactionRepr,
+    TxId, UtxoId, ValidationError, Witness,
 };
 
 #[cfg(feature = "alloc")]
-pub use contract::Contract;
-=======
-    consensus_parameters::*, Input, Metadata, Output, StorageSlot, Transaction, TransactionRepr,
-    TxId, UtxoId, ValidationError, Witness,
-};
->>>>>>> 75fbc480
+pub use contract::Contract;