mod input;
mod output;
mod witness;

pub use input::Input;
pub use output::Output;
<<<<<<< HEAD
pub use witness::Witness;

key!(Address, 32);
key!(Color, 32);
key!(ContractId, 32);
key!(Bytes4, 4);
key!(Bytes8, 8);
key!(Bytes32, 32);
key!(Salt, 32);

key_no_default!(Bytes64, 64);

impl ContractId {
    pub const SEED: [u8; 4] = 0x4655454C_u32.to_be_bytes();
}

impl Bytes32 {
    pub const EMPTY_MERKLE_ROOT: Self = Self([
        0xe3, 0xb0, 0xc4, 0x42, 0x98, 0xfc, 0x1c, 0x14, 0x9a, 0xfb, 0xf4, 0xc8, 0x99, 0x6f, 0xb9,
        0x24, 0x27, 0xae, 0x41, 0xe4, 0x64, 0x9b, 0x93, 0x4c, 0xa4, 0x95, 0x99, 0x1b, 0x78, 0x52,
        0xb8, 0x55,
    ]);
}

#[cfg(test)]
mod tests {
    use crate::*;
    use rand::rngs::StdRng;
    use rand::{Rng, RngCore, SeedableRng};
    use std::convert::TryFrom;

    macro_rules! check_consistency {
        ($i:ident,$r:expr,$b:expr) => {
            unsafe {
                let n = $i::size_of();
                let s = $r.gen_range(0..$b.len() - n);
                let e = $r.gen_range(s + n..$b.len());
                let r = $r.gen_range(1..n - 1);
                let i = &$b[s..s + n];

                let a = $i::from_slice_unchecked(i);
                let b = $i::from_slice_unchecked(&$b[s..e]);
                let c = $i::try_from(i).expect("Memory conversion");

                // `d` will create random smaller slices and expect the value to be parsed correctly
                //
                // However, this is not the expected usage of the function
                let d = $i::from_slice_unchecked(&i[..i.len() - r]);

                let e = $i::as_ref_unchecked(i);

                // Assert `from_slice_unchecked` will not create two references to the same owned
                // memory
                assert_ne!(a.as_ptr(), b.as_ptr());

                // Assert `as_ref_unchecked` is copy-free
                assert_ne!(e.as_ptr(), a.as_ptr());
                assert_eq!(e.as_ptr(), i.as_ptr());

                assert_eq!(a, b);
                assert_eq!(a, c);
                assert_eq!(a, d);
                assert_eq!(&a, e);
            }
        };
    }

    #[test]
    fn from_slice_unchecked_safety() {
        let rng = &mut StdRng::seed_from_u64(8586);

        let mut bytes = [0u8; 257];
        rng.fill_bytes(&mut bytes);

        for _ in 0..100 {
            check_consistency!(Address, rng, bytes);
            check_consistency!(Color, rng, bytes);
            check_consistency!(ContractId, rng, bytes);
            check_consistency!(Bytes4, rng, bytes);
            check_consistency!(Bytes8, rng, bytes);
            check_consistency!(Bytes32, rng, bytes);
            check_consistency!(Bytes64, rng, bytes);
            check_consistency!(Salt, rng, bytes);
        }
    }
}
=======
pub use witness::Witness;
>>>>>>> 5159a549
<|MERGE_RESOLUTION|>--- conflicted
+++ resolved
@@ -4,93 +4,4 @@
 
 pub use input::Input;
 pub use output::Output;
-<<<<<<< HEAD
-pub use witness::Witness;
-
-key!(Address, 32);
-key!(Color, 32);
-key!(ContractId, 32);
-key!(Bytes4, 4);
-key!(Bytes8, 8);
-key!(Bytes32, 32);
-key!(Salt, 32);
-
-key_no_default!(Bytes64, 64);
-
-impl ContractId {
-    pub const SEED: [u8; 4] = 0x4655454C_u32.to_be_bytes();
-}
-
-impl Bytes32 {
-    pub const EMPTY_MERKLE_ROOT: Self = Self([
-        0xe3, 0xb0, 0xc4, 0x42, 0x98, 0xfc, 0x1c, 0x14, 0x9a, 0xfb, 0xf4, 0xc8, 0x99, 0x6f, 0xb9,
-        0x24, 0x27, 0xae, 0x41, 0xe4, 0x64, 0x9b, 0x93, 0x4c, 0xa4, 0x95, 0x99, 0x1b, 0x78, 0x52,
-        0xb8, 0x55,
-    ]);
-}
-
-#[cfg(test)]
-mod tests {
-    use crate::*;
-    use rand::rngs::StdRng;
-    use rand::{Rng, RngCore, SeedableRng};
-    use std::convert::TryFrom;
-
-    macro_rules! check_consistency {
-        ($i:ident,$r:expr,$b:expr) => {
-            unsafe {
-                let n = $i::size_of();
-                let s = $r.gen_range(0..$b.len() - n);
-                let e = $r.gen_range(s + n..$b.len());
-                let r = $r.gen_range(1..n - 1);
-                let i = &$b[s..s + n];
-
-                let a = $i::from_slice_unchecked(i);
-                let b = $i::from_slice_unchecked(&$b[s..e]);
-                let c = $i::try_from(i).expect("Memory conversion");
-
-                // `d` will create random smaller slices and expect the value to be parsed correctly
-                //
-                // However, this is not the expected usage of the function
-                let d = $i::from_slice_unchecked(&i[..i.len() - r]);
-
-                let e = $i::as_ref_unchecked(i);
-
-                // Assert `from_slice_unchecked` will not create two references to the same owned
-                // memory
-                assert_ne!(a.as_ptr(), b.as_ptr());
-
-                // Assert `as_ref_unchecked` is copy-free
-                assert_ne!(e.as_ptr(), a.as_ptr());
-                assert_eq!(e.as_ptr(), i.as_ptr());
-
-                assert_eq!(a, b);
-                assert_eq!(a, c);
-                assert_eq!(a, d);
-                assert_eq!(&a, e);
-            }
-        };
-    }
-
-    #[test]
-    fn from_slice_unchecked_safety() {
-        let rng = &mut StdRng::seed_from_u64(8586);
-
-        let mut bytes = [0u8; 257];
-        rng.fill_bytes(&mut bytes);
-
-        for _ in 0..100 {
-            check_consistency!(Address, rng, bytes);
-            check_consistency!(Color, rng, bytes);
-            check_consistency!(ContractId, rng, bytes);
-            check_consistency!(Bytes4, rng, bytes);
-            check_consistency!(Bytes8, rng, bytes);
-            check_consistency!(Bytes32, rng, bytes);
-            check_consistency!(Bytes64, rng, bytes);
-            check_consistency!(Salt, rng, bytes);
-        }
-    }
-}
-=======
-pub use witness::Witness;
->>>>>>> 5159a549
+pub use witness::Witness;